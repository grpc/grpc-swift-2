--- conflicted
+++ resolved
@@ -63,18 +63,12 @@
   /// - Parameter arguments: list of channel configuration options
   public init(address: String, certificates: String, arguments: [Argument] = []) {
     gRPC.initialize()
-    self.host = address
-<<<<<<< HEAD
+    host = address
+    let argumentWrappers = arguments.map { $0.toCArg() }
+    var argumentValues = argumentWrappers.map { $0.wrapped }
+
     underlyingChannel = cgrpc_channel_create_secure(address, certificates, &argumentValues, Int32(arguments.count))
     completionQueue = CompletionQueue(underlyingCompletionQueue: cgrpc_channel_completion_queue(underlyingChannel), name: "Client")
-=======
-    let argumentWrappers = arguments.map { $0.toCArg() }
-    var argumentValues = argumentWrappers.map { $0.wrapped }
-
-    underlyingChannel = cgrpc_channel_create_secure(address, certificates, &argumentValues, Int32(arguments.count))
-    completionQueue = CompletionQueue(
-      underlyingCompletionQueue: cgrpc_channel_completion_queue(underlyingChannel), name: "Client")
->>>>>>> 8941a852
     completionQueue.run() // start a loop that watches the channel's completion queue
   }
 
