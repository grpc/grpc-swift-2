/*
 * Copyright 2016, gRPC Authors All rights reserved.
 *
 * Licensed under the Apache License, Version 2.0 (the "License");
 * you may not use this file except in compliance with the License.
 * You may obtain a copy of the License at
 *
 *     http://www.apache.org/licenses/LICENSE-2.0
 *
 * Unless required by applicable law or agreed to in writing, software
 * distributed under the License is distributed on an "AS IS" BASIS,
 * WITHOUT WARRANTIES OR CONDITIONS OF ANY KIND, either express or implied.
 * See the License for the specific language governing permissions and
 * limitations under the License.
 */
#if SWIFT_PACKAGE
  import CgRPC
#endif

/// A collection of gRPC operations
class OperationGroup {
  /// A mutex for synchronizing tag generation
  static let tagMutex = Mutex()

  /// Used to generate unique tags for OperationGroups
  private static var nextTag: Int64 = 1

  /// Automatically-assigned tag that is used by the completion queue that watches this group.
  let tag: Int64

  /// The call associated with the operation group. Retained while the operations are running.
  private let call: Call

  /// An array of operation objects that are passed into the initializer.
  private let operations: [Operation]

  /// An array of observers used to watch the operation
  private var underlyingObservers: [UnsafeMutableRawPointer] = []

  /// Pointer to underlying C representation
  let underlyingOperations: UnsafeMutableRawPointer?

  /// Completion handler that is called when the group completes
<<<<<<< HEAD
  let completion: ((OperationGroup) throws -> Void)?
=======
  let completion: ((OperationGroup) throws -> Void)
>>>>>>> 2df8a68a

  /// Indicates that the OperationGroup completed successfully
  var success = false

  /// Creates the underlying observer needed to run an operation
  ///
  /// - Parameter: operation: the operation to observe
  /// - Returns: the observer
  private func underlyingObserverForOperation(operation: Operation) -> UnsafeMutableRawPointer {
    let underlyingObserver: UnsafeMutableRawPointer
    switch operation {
    case .sendInitialMetadata(let metadata):
      underlyingObserver = cgrpc_observer_create_send_initial_metadata(metadata.underlyingArray)!
    case .sendMessage(let message):
      underlyingObserver = cgrpc_observer_create_send_message()!
      cgrpc_observer_send_message_set_message(underlyingObserver, message.underlyingByteBuffer)
    case .sendCloseFromClient:
      underlyingObserver = cgrpc_observer_create_send_close_from_client()!
    case .sendStatusFromServer(let statusCode, let statusMessage, let metadata):
      underlyingObserver = cgrpc_observer_create_send_status_from_server(metadata.underlyingArray)!
      cgrpc_observer_send_status_from_server_set_status(underlyingObserver, Int32(statusCode.rawValue))
      cgrpc_observer_send_status_from_server_set_status_details(underlyingObserver, statusMessage)
    case .receiveInitialMetadata:
      underlyingObserver = cgrpc_observer_create_recv_initial_metadata()!
    case .receiveMessage:
      underlyingObserver = cgrpc_observer_create_recv_message()!
    case .receiveStatusOnClient:
      underlyingObserver = cgrpc_observer_create_recv_status_on_client()!
    case .receiveCloseOnServer:
      underlyingObserver = cgrpc_observer_create_recv_close_on_server()!
    }
    return underlyingObserver
  }

  /// Initializes an OperationGroup representation
  ///
  /// - Parameter operations: an array of operations
  init(call: Call,
       operations: [Operation],
       completion: ((OperationGroup) throws -> Void)? = nil) {
    self.call = call
    self.operations = operations
    self.completion = completion
    // set tag to a unique value (per execution)
    OperationGroup.tagMutex.lock()
    tag = OperationGroup.nextTag
    OperationGroup.nextTag += 1
    OperationGroup.tagMutex.unlock()
    // create underlying observers and operations
    underlyingOperations = cgrpc_operations_create()
    cgrpc_operations_reserve_space_for_operations(underlyingOperations, Int32(operations.count))
    for operation in operations {
      let underlyingObserver = underlyingObserverForOperation(operation: operation)
      underlyingObservers.append(underlyingObserver)
      cgrpc_operations_add_operation(underlyingOperations, underlyingObserver)
    }
  }

  deinit {
    for underlyingObserver in underlyingObservers {
      cgrpc_observer_destroy(underlyingObserver)
    }
    cgrpc_operations_destroy(underlyingOperations)
  }

  /// WARNING: The following assumes that at most one operation of each type is in the group.

  /// Gets the message that was received
  ///
  /// - Returns: message
  func receivedMessage() -> ByteBuffer? {
    for (i, operation) in operations.enumerated() {
      switch operation {
      case .receiveMessage:
        if let b = cgrpc_observer_recv_message_get_message(underlyingObservers[i]) {
          return ByteBuffer(underlyingByteBuffer: b)
        } else {
          return nil
        }
      default: continue
      }
    }
    return nil
  }

  /// Gets initial metadata that was received
  ///
  /// - Returns: metadata
  func receivedInitialMetadata() -> Metadata? {
    for (i, operation) in operations.enumerated() {
      switch operation {
      case .receiveInitialMetadata:
        return Metadata(underlyingArray: cgrpc_observer_recv_initial_metadata_get_metadata(underlyingObservers[i]))
      default:
        continue
      }
    }
    return nil
  }

  /// Gets a status code that was received
  ///
  /// - Returns: status code
  func receivedStatusCode() -> Int? {
    for (i, operation) in operations.enumerated() {
      switch operation {
      case .receiveStatusOnClient:
        return cgrpc_observer_recv_status_on_client_get_status(underlyingObservers[i])
      default:
        continue
      }
    }
    return nil
  }

  /// Gets a status message that was received
  ///
  /// - Returns: status message
  func receivedStatusMessage() -> String? {
    for (i, operation) in operations.enumerated() {
      switch operation {
      case .receiveStatusOnClient:
        // We actually know that this method will never return nil, so we can forcibly the result. (Also below.)
        let string = cgrpc_observer_recv_status_on_client_copy_status_details(underlyingObservers[i])!
        defer { cgrpc_free_copied_string(string) }
        return String(cString: string, encoding: String.Encoding.utf8)
      default:
        continue
      }
    }
    return nil
  }

  /// Gets trailing metadata that was received
  ///
  /// - Returns: metadata
  func receivedTrailingMetadata() -> Metadata? {
    for (i, operation) in operations.enumerated() {
      switch operation {
      case .receiveStatusOnClient:
        return Metadata(underlyingArray: cgrpc_observer_recv_status_on_client_get_metadata(underlyingObservers[i]))
      default:
        continue
      }
    }
    return nil
  }
}<|MERGE_RESOLUTION|>--- conflicted
+++ resolved
@@ -41,11 +41,7 @@
   let underlyingOperations: UnsafeMutableRawPointer?
 
   /// Completion handler that is called when the group completes
-<<<<<<< HEAD
   let completion: ((OperationGroup) throws -> Void)?
-=======
-  let completion: ((OperationGroup) throws -> Void)
->>>>>>> 2df8a68a
 
   /// Indicates that the OperationGroup completed successfully
   var success = false
