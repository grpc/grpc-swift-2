// {{ method|methodDescriptorName }} (Server Streaming)
{{ access }} protocol {{ .|session:file,service,method }} : {{ .|service:file,service }}Session {
  /// Send a message. Nonblocking.
  func send(_ response: {{ method|output }}, completion: @escaping ()->()) throws
}

fileprivate final class {{ .|session:file,service,method }}Impl : {{ .|service:file,service }}SessionImpl, {{ .|session:file,service,method }} {
  private var provider : {{ .|provider:file,service }}

  /// Create a session.
  init(handler:Handler, provider: {{ .|provider:file,service }}) {
    self.provider = provider
    super.init(handler:handler)
  }

<<<<<<< HEAD
  /// Send a message. Nonblocking.
  {{ access }} func send(_ response: {{ method|output }}, completion: ((Bool)->())?) throws {
	try handler.sendResponse(message:response.serializedData(), completion: completion)
=======
  func send(_ response: {{ method|output }}, completion: @escaping ()->()) throws {
    try handler.sendResponse(message:response.serializedData()) {completion()}
>>>>>>> 2df8a68a
  }

  /// Run the session. Internal.
  func run(queue:DispatchQueue) throws {
    try self.handler.receiveMessage(initialMetadata:initialMetadata) {(requestData) in
      if let requestData = requestData {
        do {
          let requestMessage = try {{ method|input }}(serializedData:requestData)
          // to keep providers from blocking the server thread,
          // we dispatch them to another queue.
          queue.async {
            do {
              try self.provider.{{ method|methodDescriptorName|lowercase }}(request:requestMessage, session: self)
              try self.handler.sendStatus(statusCode:self.statusCode,
                                          statusMessage:self.statusMessage,
                                          trailingMetadata:self.trailingMetadata,
                                          completion:nil)
            } catch (let error) {
              print("error: \(error)")
            }
          }
        } catch (let error) {
          print("error: \(error)")
        }
      }
    }
  }
}

//-{% if generateTestStubs %}
/// Simple fake implementation of {{ .|session:file,service,method }} that returns a previously-defined set of results
/// and stores sent values for later verification.
class {{ .|session:file,service,method }}TestStub : {{ .|service:file,service }}SessionTestStub, {{ .|session:file,service,method }} {
  var outputs: [{{ method|output }}] = []

  func send(_ response: {{ method|output }}, completion: @escaping ()->()) throws {
    outputs.append(response)
  }

  func close() throws { }
}
//-{% endif %}<|MERGE_RESOLUTION|>--- conflicted
+++ resolved
@@ -1,7 +1,7 @@
 // {{ method|methodDescriptorName }} (Server Streaming)
 {{ access }} protocol {{ .|session:file,service,method }} : {{ .|service:file,service }}Session {
   /// Send a message. Nonblocking.
-  func send(_ response: {{ method|output }}, completion: @escaping ()->()) throws
+  func send(_ response: {{ method|output }}, completion: ((Bool)->())?) throws
 }
 
 fileprivate final class {{ .|session:file,service,method }}Impl : {{ .|service:file,service }}SessionImpl, {{ .|session:file,service,method }} {
@@ -13,14 +13,8 @@
     super.init(handler:handler)
   }
 
-<<<<<<< HEAD
-  /// Send a message. Nonblocking.
-  {{ access }} func send(_ response: {{ method|output }}, completion: ((Bool)->())?) throws {
-	try handler.sendResponse(message:response.serializedData(), completion: completion)
-=======
-  func send(_ response: {{ method|output }}, completion: @escaping ()->()) throws {
-    try handler.sendResponse(message:response.serializedData()) {completion()}
->>>>>>> 2df8a68a
+  func send(_ response: {{ method|output }}, completion: ((Bool)->())?) throws {
+    try handler.sendResponse(message:response.serializedData(), completion: completion)
   }
 
   /// Run the session. Internal.
